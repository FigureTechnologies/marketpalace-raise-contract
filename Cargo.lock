# This file is automatically @generated by Cargo.
# It is not intended for manual editing.
[[package]]
name = "base64"
version = "0.13.0"
source = "registry+https://github.com/rust-lang/crates.io-index"
checksum = "904dfeac50f3cdaba28fc6f57fdcddb75f49ed61346676a78c4ffe55877802fd"

[[package]]
name = "block-buffer"
version = "0.9.0"
source = "registry+https://github.com/rust-lang/crates.io-index"
checksum = "4152116fd6e9dadb291ae18fc1ec3575ed6d84c29642d97890f4b4a3417297e4"
dependencies = [
 "generic-array",
]

[[package]]
name = "byteorder"
version = "1.4.3"
source = "registry+https://github.com/rust-lang/crates.io-index"
checksum = "14c189c53d098945499cdfa7ecc63567cf3886b3332b312a5b4585d8d3a6a610"

[[package]]
name = "cfg-if"
version = "1.0.0"
source = "registry+https://github.com/rust-lang/crates.io-index"
checksum = "baf1de4339761588bc0619e3cbc0120ee582ebb74b53b4efbf79117bd2da40fd"

[[package]]
name = "const-oid"
version = "0.6.0"
source = "registry+https://github.com/rust-lang/crates.io-index"
checksum = "44c32f031ea41b4291d695026c023b95d59db2d8a2c7640800ed56bc8f510f22"

[[package]]
name = "cosmwasm-crypto"
version = "1.0.0-beta5"
source = "registry+https://github.com/rust-lang/crates.io-index"
checksum = "8904127a5b9e325ef5d6b2b3f997dcd74943cd35097139b1a4d15b1b6bccae66"
dependencies = [
 "digest",
 "ed25519-zebra",
 "k256",
 "rand_core 0.5.1",
 "thiserror",
]

[[package]]
name = "cosmwasm-derive"
version = "1.0.0-beta5"
source = "registry+https://github.com/rust-lang/crates.io-index"
checksum = "a14364ac4d9d085867929d0cf3e94b1d2100121ce02c33c72961406830002613"
dependencies = [
 "syn",
]

[[package]]
name = "cosmwasm-schema"
version = "1.0.0-beta5"
source = "registry+https://github.com/rust-lang/crates.io-index"
checksum = "3b2941b87c42620d348e96ed05876bfda0dc1d5454a646d780d32f114c04921d"
dependencies = [
 "schemars",
 "serde_json",
]

[[package]]
name = "cosmwasm-std"
version = "1.0.0-beta5"
source = "registry+https://github.com/rust-lang/crates.io-index"
checksum = "e2ece12e5bbde434b93937d7b2107e6291f11d69ffa72398c50e8bab41d451d3"
dependencies = [
 "base64",
 "cosmwasm-crypto",
 "cosmwasm-derive",
 "schemars",
 "serde",
 "serde-json-wasm",
 "thiserror",
 "uint",
]

[[package]]
name = "cosmwasm-storage"
version = "1.0.0-beta5"
source = "registry+https://github.com/rust-lang/crates.io-index"
checksum = "e7e4338d8e9934effa4594f139ce4e5f4b426796b70e2d53bb7e8605e9adf68c"
dependencies = [
 "cosmwasm-std",
 "serde",
]

[[package]]
name = "cpufeatures"
version = "0.1.5"
source = "registry+https://github.com/rust-lang/crates.io-index"
checksum = "66c99696f6c9dd7f35d486b9d04d7e6e202aa3e8c40d553f2fdf5e7e0c6a71ef"
dependencies = [
 "libc",
]

[[package]]
name = "crunchy"
version = "0.2.2"
source = "registry+https://github.com/rust-lang/crates.io-index"
checksum = "7a81dae078cea95a014a339291cec439d2f232ebe854a9d672b796c6afafa9b7"

[[package]]
name = "crypto-bigint"
version = "0.2.7"
source = "registry+https://github.com/rust-lang/crates.io-index"
checksum = "9f3e92bef8f9520d23f056674efde37622a5185c4103ca106de82f8f966ece4d"
dependencies = [
 "generic-array",
 "rand_core 0.6.3",
 "subtle",
 "zeroize",
]

[[package]]
name = "crypto-mac"
version = "0.11.1"
source = "registry+https://github.com/rust-lang/crates.io-index"
checksum = "b1d1a86f49236c215f271d40892d5fc950490551400b02ef360692c29815c714"
dependencies = [
 "generic-array",
 "subtle",
]

[[package]]
name = "curve25519-dalek"
version = "3.1.0"
source = "registry+https://github.com/rust-lang/crates.io-index"
checksum = "639891fde0dbea823fc3d798a0fdf9d2f9440a42d64a78ab3488b0ca025117b3"
dependencies = [
 "byteorder",
 "digest",
 "rand_core 0.5.1",
 "subtle",
 "zeroize",
]

[[package]]
name = "cw-storage-plus"
version = "0.12.1"
source = "registry+https://github.com/rust-lang/crates.io-index"
checksum = "c087ff98fb0475db4c2b5298a5fd12b2848d2854b39d1115d930ee6da24d1eed"
dependencies = [
 "cosmwasm-std",
 "schemars",
 "serde",
]

[[package]]
name = "cw2"
version = "0.12.1"
source = "registry+https://github.com/rust-lang/crates.io-index"
checksum = "4f8a6500c396e33f6a7b05d35a5124eb3e394cdb6ca901f7e88332870407896c"
dependencies = [
 "cosmwasm-std",
 "cw-storage-plus",
 "schemars",
 "serde",
]

[[package]]
name = "der"
version = "0.4.1"
source = "registry+https://github.com/rust-lang/crates.io-index"
checksum = "31e21d2d0f22cde6e88694108429775c0219760a07779bf96503b434a03d7412"
dependencies = [
 "const-oid",
]

[[package]]
name = "digest"
version = "0.9.0"
source = "registry+https://github.com/rust-lang/crates.io-index"
checksum = "d3dd60d1080a57a05ab032377049e0591415d2b31afd7028356dbf3cc6dcb066"
dependencies = [
 "generic-array",
]

[[package]]
name = "dyn-clone"
version = "1.0.4"
source = "registry+https://github.com/rust-lang/crates.io-index"
checksum = "ee2626afccd7561a06cf1367e2950c4718ea04565e20fb5029b6c7d8ad09abcf"

[[package]]
name = "ecdsa"
version = "0.12.4"
source = "registry+https://github.com/rust-lang/crates.io-index"
checksum = "43ee23aa5b4f68c7a092b5c3beb25f50c406adc75e2363634f242f28ab255372"
dependencies = [
 "der",
 "elliptic-curve",
 "hmac",
 "signature",
]

[[package]]
name = "ed25519-zebra"
version = "2.2.0"
source = "registry+https://github.com/rust-lang/crates.io-index"
checksum = "0a128b76af6dd4b427e34a6fd43dc78dbfe73672ec41ff615a2414c1a0ad0409"
dependencies = [
 "curve25519-dalek",
 "hex",
 "rand_core 0.5.1",
 "serde",
 "sha2",
 "thiserror",
]

[[package]]
name = "elliptic-curve"
version = "0.10.6"
source = "registry+https://github.com/rust-lang/crates.io-index"
checksum = "beca177dcb8eb540133e7680baff45e7cc4d93bf22002676cec549f82343721b"
dependencies = [
 "crypto-bigint",
 "ff",
 "generic-array",
 "group",
 "pkcs8",
 "rand_core 0.6.3",
 "subtle",
 "zeroize",
]

[[package]]
name = "ff"
version = "0.10.1"
source = "registry+https://github.com/rust-lang/crates.io-index"
checksum = "d0f40b2dcd8bc322217a5f6559ae5f9e9d1de202a2ecee2e9eafcbece7562a4f"
dependencies = [
 "rand_core 0.6.3",
 "subtle",
]

[[package]]
name = "generic-array"
version = "0.14.4"
source = "registry+https://github.com/rust-lang/crates.io-index"
checksum = "501466ecc8a30d1d3b7fc9229b122b2ce8ed6e9d9223f1138d4babb253e51817"
dependencies = [
 "typenum",
 "version_check",
]

[[package]]
name = "getrandom"
version = "0.1.16"
source = "registry+https://github.com/rust-lang/crates.io-index"
checksum = "8fc3cb4d91f53b50155bdcfd23f6a4c39ae1969c2ae85982b135750cccaf5fce"
dependencies = [
 "cfg-if",
 "libc",
 "wasi 0.9.0+wasi-snapshot-preview1",
]

[[package]]
name = "getrandom"
version = "0.2.3"
source = "registry+https://github.com/rust-lang/crates.io-index"
checksum = "7fcd999463524c52659517fe2cea98493cfe485d10565e7b0fb07dbba7ad2753"
dependencies = [
 "cfg-if",
 "libc",
 "wasi 0.10.2+wasi-snapshot-preview1",
]

[[package]]
name = "group"
version = "0.10.0"
source = "registry+https://github.com/rust-lang/crates.io-index"
checksum = "1c363a5301b8f153d80747126a04b3c82073b9fe3130571a9d170cacdeaf7912"
dependencies = [
 "ff",
 "rand_core 0.6.3",
 "subtle",
]

[[package]]
name = "hex"
version = "0.4.3"
source = "registry+https://github.com/rust-lang/crates.io-index"
checksum = "7f24254aa9a54b5c858eaee2f5bccdb46aaf0e486a595ed5fd8f86ba55232a70"

[[package]]
name = "hmac"
version = "0.11.0"
source = "registry+https://github.com/rust-lang/crates.io-index"
checksum = "2a2a2320eb7ec0ebe8da8f744d7812d9fc4cb4d09344ac01898dbcb6a20ae69b"
dependencies = [
 "crypto-mac",
 "digest",
]

[[package]]
name = "itoa"
version = "0.4.7"
source = "registry+https://github.com/rust-lang/crates.io-index"
checksum = "dd25036021b0de88a0aff6b850051563c6516d0bf53f8638938edbb9de732736"

[[package]]
name = "k256"
version = "0.9.6"
source = "registry+https://github.com/rust-lang/crates.io-index"
checksum = "903ae2481bcdfdb7b68e0a9baa4b7c9aff600b9ae2e8e5bb5833b8c91ab851ea"
dependencies = [
 "cfg-if",
 "ecdsa",
 "elliptic-curve",
 "sha2",
]

[[package]]
name = "libc"
version = "0.2.98"
source = "registry+https://github.com/rust-lang/crates.io-index"
checksum = "320cfe77175da3a483efed4bc0adc1968ca050b098ce4f2f1c13a56626128790"

[[package]]
name = "marketpalace-raise-contract"
<<<<<<< HEAD
version = "0.2.1"
=======
version = "1.0.0"
>>>>>>> 0b4287d7
dependencies = [
 "cosmwasm-schema",
 "cosmwasm-std",
 "cosmwasm-storage",
 "cw2",
 "provwasm-mocks",
 "provwasm-std",
 "schemars",
 "serde",
 "thiserror",
]

[[package]]
name = "opaque-debug"
version = "0.3.0"
source = "registry+https://github.com/rust-lang/crates.io-index"
checksum = "624a8340c38c1b80fd549087862da4ba43e08858af025b236e509b6649fc13d5"

[[package]]
name = "pkcs8"
version = "0.7.5"
source = "registry+https://github.com/rust-lang/crates.io-index"
checksum = "fbee84ed13e44dd82689fa18348a49934fa79cc774a344c42fc9b301c71b140a"
dependencies = [
 "der",
 "spki",
]

[[package]]
name = "proc-macro2"
version = "1.0.27"
source = "registry+https://github.com/rust-lang/crates.io-index"
checksum = "f0d8caf72986c1a598726adc988bb5984792ef84f5ee5aa50209145ee8077038"
dependencies = [
 "unicode-xid",
]

[[package]]
name = "provwasm-mocks"
version = "1.0.0-beta2"
source = "registry+https://github.com/rust-lang/crates.io-index"
checksum = "0404402bf5901c7e5ae4b84608af219b1b4c0f783efb1e182bc13f2c8cab3e28"
dependencies = [
 "cosmwasm-std",
 "provwasm-std",
 "schemars",
 "serde",
]

[[package]]
name = "provwasm-std"
version = "1.0.0-beta2"
source = "registry+https://github.com/rust-lang/crates.io-index"
checksum = "5f0c2c389ab3a8f6313aba0746ae5c264c306930f8cf5a231f3adf298a8479b6"
dependencies = [
 "cosmwasm-std",
 "schemars",
 "serde",
]

[[package]]
name = "quote"
version = "1.0.9"
source = "registry+https://github.com/rust-lang/crates.io-index"
checksum = "c3d0b9745dc2debf507c8422de05d7226cc1f0644216dfdfead988f9b1ab32a7"
dependencies = [
 "proc-macro2",
]

[[package]]
name = "rand_core"
version = "0.5.1"
source = "registry+https://github.com/rust-lang/crates.io-index"
checksum = "90bde5296fc891b0cef12a6d03ddccc162ce7b2aff54160af9338f8d40df6d19"
dependencies = [
 "getrandom 0.1.16",
]

[[package]]
name = "rand_core"
version = "0.6.3"
source = "registry+https://github.com/rust-lang/crates.io-index"
checksum = "d34f1408f55294453790c48b2f1ebbb1c5b4b7563eb1f418bcfcfdbb06ebb4e7"
dependencies = [
 "getrandom 0.2.3",
]

[[package]]
name = "ryu"
version = "1.0.5"
source = "registry+https://github.com/rust-lang/crates.io-index"
checksum = "71d301d4193d031abdd79ff7e3dd721168a9572ef3fe51a1517aba235bd8f86e"

[[package]]
name = "schemars"
version = "0.8.3"
source = "registry+https://github.com/rust-lang/crates.io-index"
checksum = "bc6ab463ae35acccb5cba66c0084c985257b797d288b6050cc2f6ac1b266cb78"
dependencies = [
 "dyn-clone",
 "schemars_derive",
 "serde",
 "serde_json",
]

[[package]]
name = "schemars_derive"
version = "0.8.3"
source = "registry+https://github.com/rust-lang/crates.io-index"
checksum = "902fdfbcf871ae8f653bddf4b2c05905ddaabc08f69d32a915787e3be0d31356"
dependencies = [
 "proc-macro2",
 "quote",
 "serde_derive_internals",
 "syn",
]

[[package]]
name = "serde"
version = "1.0.130"
source = "registry+https://github.com/rust-lang/crates.io-index"
checksum = "f12d06de37cf59146fbdecab66aa99f9fe4f78722e3607577a5375d66bd0c913"
dependencies = [
 "serde_derive",
]

[[package]]
name = "serde-json-wasm"
version = "0.3.2"
source = "registry+https://github.com/rust-lang/crates.io-index"
checksum = "042ac496d97e5885149d34139bad1d617192770d7eb8f1866da2317ff4501853"
dependencies = [
 "serde",
]

[[package]]
name = "serde_derive"
version = "1.0.130"
source = "registry+https://github.com/rust-lang/crates.io-index"
checksum = "d7bc1a1ab1961464eae040d96713baa5a724a8152c1222492465b54322ec508b"
dependencies = [
 "proc-macro2",
 "quote",
 "syn",
]

[[package]]
name = "serde_derive_internals"
version = "0.25.0"
source = "registry+https://github.com/rust-lang/crates.io-index"
checksum = "1dbab34ca63057a1f15280bdf3c39f2b1eb1b54c17e98360e511637aef7418c6"
dependencies = [
 "proc-macro2",
 "quote",
 "syn",
]

[[package]]
name = "serde_json"
version = "1.0.64"
source = "registry+https://github.com/rust-lang/crates.io-index"
checksum = "799e97dc9fdae36a5c8b8f2cae9ce2ee9fdce2058c57a93e6099d919fd982f79"
dependencies = [
 "itoa",
 "ryu",
 "serde",
]

[[package]]
name = "sha2"
version = "0.9.5"
source = "registry+https://github.com/rust-lang/crates.io-index"
checksum = "b362ae5752fd2137731f9fa25fd4d9058af34666ca1966fb969119cc35719f12"
dependencies = [
 "block-buffer",
 "cfg-if",
 "cpufeatures",
 "digest",
 "opaque-debug",
]

[[package]]
name = "signature"
version = "1.3.1"
source = "registry+https://github.com/rust-lang/crates.io-index"
checksum = "c19772be3c4dd2ceaacf03cb41d5885f2a02c4d8804884918e3a258480803335"
dependencies = [
 "digest",
 "rand_core 0.6.3",
]

[[package]]
name = "spki"
version = "0.4.0"
source = "registry+https://github.com/rust-lang/crates.io-index"
checksum = "987637c5ae6b3121aba9d513f869bd2bff11c4cc086c22473befd6649c0bd521"
dependencies = [
 "der",
]

[[package]]
name = "static_assertions"
version = "1.1.0"
source = "registry+https://github.com/rust-lang/crates.io-index"
checksum = "a2eb9349b6444b326872e140eb1cf5e7c522154d69e7a0ffb0fb81c06b37543f"

[[package]]
name = "subtle"
version = "2.4.0"
source = "registry+https://github.com/rust-lang/crates.io-index"
checksum = "1e81da0851ada1f3e9d4312c704aa4f8806f0f9d69faaf8df2f3464b4a9437c2"

[[package]]
name = "syn"
version = "1.0.73"
source = "registry+https://github.com/rust-lang/crates.io-index"
checksum = "f71489ff30030d2ae598524f61326b902466f72a0fb1a8564c001cc63425bcc7"
dependencies = [
 "proc-macro2",
 "quote",
 "unicode-xid",
]

[[package]]
name = "thiserror"
version = "1.0.26"
source = "registry+https://github.com/rust-lang/crates.io-index"
checksum = "93119e4feac1cbe6c798c34d3a53ea0026b0b1de6a120deef895137c0529bfe2"
dependencies = [
 "thiserror-impl",
]

[[package]]
name = "thiserror-impl"
version = "1.0.26"
source = "registry+https://github.com/rust-lang/crates.io-index"
checksum = "060d69a0afe7796bf42e9e2ff91f5ee691fb15c53d38b4b62a9a53eb23164745"
dependencies = [
 "proc-macro2",
 "quote",
 "syn",
]

[[package]]
name = "typenum"
version = "1.13.0"
source = "registry+https://github.com/rust-lang/crates.io-index"
checksum = "879f6906492a7cd215bfa4cf595b600146ccfac0c79bcbd1f3000162af5e8b06"

[[package]]
name = "uint"
version = "0.9.1"
source = "registry+https://github.com/rust-lang/crates.io-index"
checksum = "6470ab50f482bde894a037a57064480a246dbfdd5960bd65a44824693f08da5f"
dependencies = [
 "byteorder",
 "crunchy",
 "hex",
 "static_assertions",
]

[[package]]
name = "unicode-xid"
version = "0.2.2"
source = "registry+https://github.com/rust-lang/crates.io-index"
checksum = "8ccb82d61f80a663efe1f787a51b16b5a51e3314d6ac365b08639f52387b33f3"

[[package]]
name = "version_check"
version = "0.9.3"
source = "registry+https://github.com/rust-lang/crates.io-index"
checksum = "5fecdca9a5291cc2b8dcf7dc02453fee791a280f3743cb0905f8822ae463b3fe"

[[package]]
name = "wasi"
version = "0.9.0+wasi-snapshot-preview1"
source = "registry+https://github.com/rust-lang/crates.io-index"
checksum = "cccddf32554fecc6acb585f82a32a72e28b48f8c4c1883ddfeeeaa96f7d8e519"

[[package]]
name = "wasi"
version = "0.10.2+wasi-snapshot-preview1"
source = "registry+https://github.com/rust-lang/crates.io-index"
checksum = "fd6fbd9a79829dd1ad0cc20627bf1ed606756a7f77edff7b66b7064f9cb327c6"

[[package]]
name = "zeroize"
version = "1.3.0"
source = "registry+https://github.com/rust-lang/crates.io-index"
checksum = "4756f7db3f7b5574938c3eb1c117038b8e07f95ee6718c0efad4ac21508f1efd"<|MERGE_RESOLUTION|>--- conflicted
+++ resolved
@@ -325,11 +325,7 @@
 
 [[package]]
 name = "marketpalace-raise-contract"
-<<<<<<< HEAD
-version = "0.2.1"
-=======
-version = "1.0.0"
->>>>>>> 0b4287d7
+version = "1.1.0"
 dependencies = [
  "cosmwasm-schema",
  "cosmwasm-std",
