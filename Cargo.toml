--- conflicted
+++ resolved
@@ -1,10 +1,6 @@
 [package]
 name = "marketpalace-raise-contract"
-<<<<<<< HEAD
-version = "0.2.1"
-=======
-version = "1.0.0"
->>>>>>> 0b4287d7
+version = "1.1.0"
 authors = ["Thomas Silva <tsilva@figure.com>"]
 edition = "2018"
 
