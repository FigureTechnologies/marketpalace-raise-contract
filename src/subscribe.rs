use crate::contract::ContractResponse;
use crate::error::contract_error;
use crate::msg::{AcceptSubscription, AssetExchange};
use crate::state::{accepted_subscriptions, config_read, pending_subscriptions, State};
use crate::state::{asset_exchange_storage, eligible_subscriptions};
use crate::sub_msg::{SubInstantiateMsg, SubQueryMsg, SubState};
use cosmwasm_std::{to_binary, Addr, Env, SubMsg, WasmMsg};
use cosmwasm_std::{Deps, DepsMut};
use cosmwasm_std::{MessageInfo, StdResult};
use cosmwasm_std::{Response, StdError};
use provwasm_std::ProvenanceQuerier;
use provwasm_std::ProvenanceQuery;
use std::collections::HashSet;
use std::convert::TryInto;

pub fn try_propose_subscription(
    deps: DepsMut<ProvenanceQuery>,
    env: Env,
    info: MessageInfo,
    initial_commitment: Option<u64>,
) -> ContractResponse {
    let state = config_read(deps.storage).load()?;

    let lp = || Ok(info.sender.clone());
    let eligible = verify_lp_eligibility(deps.as_ref(), &state, &lp).is_ok();

    let create_sub = SubMsg::reply_always(
        WasmMsg::Instantiate {
            admin: Some(env.contract.address.into_string()),
            code_id: state.subscription_code_id,
            msg: to_binary(&SubInstantiateMsg {
                admin: state.recovery_admin,
                lp: info.sender,
                commitment_denom: state.commitment_denom,
                investment_denom: state.investment_denom,
                capital_denom: state.capital_denom,
                capital_per_share: state.capital_per_share,
                initial_commitment,
            })?,
            funds: vec![],
            label: String::from("establish subscription"),
        },
        if eligible { 1 } else { 0 },
    );

    Ok(Response::new()
        .add_submessage(create_sub)
        .add_attribute("eligible", format!("{}", eligible)))
}

pub fn try_close_subscriptions(
    deps: DepsMut<ProvenanceQuery>,
    info: MessageInfo,
    subscriptions: HashSet<Addr>,
) -> ContractResponse {
    let state = config_read(deps.storage).load()?;
    let mut pending = pending_subscriptions(deps.storage)
        .may_load()?
        .unwrap_or_default();
    let mut eligible = eligible_subscriptions(deps.storage)
        .may_load()?
        .unwrap_or_default();
    let mut accepted = accepted_subscriptions(deps.storage)
        .may_load()?
        .unwrap_or_default();

    if info.sender != state.gp {
        return contract_error("only gp can close subscriptions");
    }

    for subscription in subscriptions {
        if !pending.remove(&subscription) && !eligible.remove(&subscription) {
            if accepted.contains(&subscription) {
                let remaining_commitment = deps
                    .querier
                    .query_balance(subscription.as_str(), state.commitment_denom.clone())
                    .map(|coin| coin.amount.u128())?;
                if remaining_commitment == 0 {
                    accepted.remove(&subscription);
                    asset_exchange_storage(deps.storage).remove(subscription.as_bytes());
                } else {
                    return contract_error("sub still has remaining commitment");
                }
            } else {
                return contract_error("no subscription pending or accepted to close");
            }
        }
    }

    pending_subscriptions(deps.storage).save(&pending)?;
    eligible_subscriptions(deps.storage).save(&eligible)?;
    accepted_subscriptions(deps.storage).save(&accepted)?;

    Ok(Response::new())
}

pub fn try_upgrade_eligible_subscriptions(
    deps: DepsMut<ProvenanceQuery>,
    info: MessageInfo,
    subcriptions: Vec<Addr>,
) -> ContractResponse {
    let state = config_read(deps.storage).load()?;
    let mut pending = pending_subscriptions(deps.storage)
        .may_load()?
        .unwrap_or_default();
    let mut eligible = eligible_subscriptions(deps.storage)
        .may_load()?
        .unwrap_or_default();

    if info.sender != state.gp && info.sender != state.recovery_admin {
        return contract_error("only gp or admin can upgrade pending subs to eligible");
    }

    for sub in subcriptions {
        if pending.contains(&sub) {
            let lp = || lp_for_sub(deps.as_ref(), &sub);
            verify_lp_eligibility(deps.as_ref(), &state, &lp)?;

            pending.remove(&sub);
            eligible.insert(sub);
        } else {
            return contract_error("subscription must be pending");
        }
    }

    pending_subscriptions(deps.storage).save(&pending)?;
    eligible_subscriptions(deps.storage).save(&eligible)?;

    Ok(Response::default())
}

pub fn try_accept_subscriptions(
    deps: DepsMut<ProvenanceQuery>,
    info: MessageInfo,
    accepts: Vec<AcceptSubscription>,
) -> ContractResponse {
    let state = config_read(deps.storage).load()?;
    let mut pending = pending_subscriptions(deps.storage)
        .may_load()?
        .unwrap_or_default();
    let mut eligible = eligible_subscriptions(deps.storage)
        .may_load()?
        .unwrap_or_default();
    let mut accepted = accepted_subscriptions(deps.storage)
        .may_load()?
        .unwrap_or_default();

    if info.sender != state.gp {
        return contract_error("only gp can accept subscriptions");
    }

    for accept in accepts.iter() {
        if state.not_evenly_divisble(accept.commitment_in_capital) {
            return contract_error("accept amount must be evenly divisble by capital per share");
        }

        if eligible.contains(&accept.subscription) {
            eligible.remove(&accept.subscription);
        } else if pending.contains(&accept.subscription) {
            let lp = || lp_for_sub(deps.as_ref(), &accept.subscription);
            verify_lp_eligibility(deps.as_ref(), &state, &lp)?;

            pending.remove(&accept.subscription);
        } else {
            return contract_error("subscription must either be pending or eligible");
        }

        accepted.insert(accept.subscription.clone());
        asset_exchange_storage(deps.storage).save(
            accept.subscription.as_bytes(),
            &vec![AssetExchange {
                investment: None,
                commitment_in_shares: Some(
                    state
                        .capital_to_shares(accept.commitment_in_capital)
                        .try_into()?,
                ),
                capital: None,
                date: None,
            }],
        )?;
    }

    pending_subscriptions(deps.storage).save(&pending)?;
    eligible_subscriptions(deps.storage).save(&eligible)?;
    accepted_subscriptions(deps.storage).save(&accepted)?;

    Ok(Response::default())
}

fn verify_lp_eligibility(
    deps: Deps<ProvenanceQuery>,
    state: &State,
    lp: &dyn Fn() -> StdResult<Addr>,
) -> StdResult<()> {
<<<<<<< HEAD
    if state.acceptable_accreditations.is_empty() {
=======
    if state.required_attestations.is_empty() {
>>>>>>> b1a3c333
        return Ok(());
    }

    let attributes: HashSet<String> = attributes(deps, &lp()?);

<<<<<<< HEAD
    if attributes
        .intersection(&state.acceptable_accreditations)
        .count()
        == 0
    {
        Err(StdError::generic_err(
            "subscription owner must have one of acceptable accreditations",
        ))
    } else {
        Ok(())
    }
=======
    for acceptable in &state.required_attestations {
        if attributes.intersection(acceptable).count() == 0 {
            return Err(StdError::generic_err(
                "subscription owner must have one of acceptable attestations",
            ));
        }
    }

    Ok(())
>>>>>>> b1a3c333
}

fn lp_for_sub(deps: Deps<ProvenanceQuery>, sub: &Addr) -> StdResult<Addr> {
    let sub_state: SubState = deps
        .querier
        .query_wasm_smart(sub.clone(), &SubQueryMsg::GetState {})?;

    Ok(sub_state.lp)
}

fn attributes(deps: Deps<ProvenanceQuery>, lp: &Addr) -> HashSet<String> {
    ProvenanceQuerier::new(&deps.querier)
        .get_attributes(lp.clone(), None as Option<String>)
        .unwrap()
        .attributes
        .into_iter()
        .map(|attribute| attribute.name)
        .collect()
}

#[cfg(test)]
mod tests {
    use super::*;
    use crate::contract::execute;
    use crate::contract::tests::default_deps;
    use crate::mock::{
        instantiate_args, msg_at_index, wasm_smart_mock_dependencies, MockContractQuerier,
    };
    use crate::msg::HandleMsg;
    use crate::msg::QueryMsg;
    use crate::msg::RaiseState;
    use crate::query::query;
    use crate::state::config;
    use crate::state::pending_subscriptions_read;
    use crate::state::tests::to_addresses;
    use crate::state::tests::{asset_exchange_storage_read, set_accepted};
    use crate::state::tests::{set_eligible, set_pending};
    use crate::state::State;
    use crate::state::{accepted_subscriptions_read, eligible_subscriptions_read};
    use cosmwasm_std::coins;
    use cosmwasm_std::from_binary;
    use cosmwasm_std::testing::mock_env;
    use cosmwasm_std::testing::mock_info;
    use cosmwasm_std::testing::MockApi;
    use cosmwasm_std::to_binary;
    use cosmwasm_std::Addr;
    use cosmwasm_std::ContractResult;
    use cosmwasm_std::MemoryStorage;
    use cosmwasm_std::OwnedDeps;
    use cosmwasm_std::SystemResult;

    pub fn mock_sub_state(
    ) -> OwnedDeps<MemoryStorage, MockApi, MockContractQuerier, ProvenanceQuery> {
        wasm_smart_mock_dependencies(&vec![], |_, _| {
            SystemResult::Ok(ContractResult::Ok(
                to_binary(&SubState {
                    admin: Addr::unchecked("marketpalace"),
                    lp: Addr::unchecked("lp"),
                    raise: Addr::unchecked("raise_1"),
                    commitment_denom: String::from("raise_1.commitment"),
                    investment_denom: String::from("raise_1.investment"),
                    capital_denom: String::from("stable_coin"),
                    capital_per_share: 1,
                })
                .unwrap(),
            ))
        })
    }

    #[test]
    fn propose_pending_subscription() {
        let mut deps = default_deps(None);

        // propose a sub as lp
        let res = execute(
            deps.as_mut(),
            mock_env(),
            mock_info("lp", &[]),
            HandleMsg::ProposeSubscription {
                initial_commitment: Some(100),
            },
        )
        .unwrap();

        // verify instantiate message
        assert_eq!(1, res.messages.len());
        let (admin, code_id, msg, funds, label) =
            instantiate_args::<SubInstantiateMsg>(msg_at_index(&res, 0));
        assert_eq!("cosmos2contract", admin.clone().unwrap());
        assert_eq!(&100, code_id);
        assert_eq!(
            SubInstantiateMsg {
                admin: Addr::unchecked("marketpalace"),
                lp: Addr::unchecked("lp"),
                commitment_denom: String::from("commitment_coin"),
                investment_denom: String::from("investment_coin"),
                capital_denom: String::from("stable_coin"),
                capital_per_share: 100,
                initial_commitment: Some(100),
            },
            msg
        );
        assert_eq!(0, funds.len());
        assert_eq!("establish subscription", label);
        assert_eq!(
            "false",
            res.attributes
                .iter()
                .find(|attr| attr.key == "eligible")
                .unwrap()
                .value
        );
    }

    #[test]
    fn propose_eligible_subscription() {
        let mut deps = default_deps(None);
        deps.querier.with_attributes("lp", &[("506c", "", "")]);

        // propose a sub as lp
        let res = execute(
            deps.as_mut(),
            mock_env(),
            mock_info("lp", &[]),
            HandleMsg::ProposeSubscription {
                initial_commitment: Some(100),
            },
        )
        .unwrap();

        // verify instantiate message
        assert_eq!(1, res.messages.len());
        let (admin, code_id, msg, funds, label) =
            instantiate_args::<SubInstantiateMsg>(msg_at_index(&res, 0));
        assert_eq!("cosmos2contract", admin.clone().unwrap());
        assert_eq!(&100, code_id);
        assert_eq!(
            SubInstantiateMsg {
                admin: Addr::unchecked("marketpalace"),
                lp: Addr::unchecked("lp"),
                commitment_denom: String::from("commitment_coin"),
                investment_denom: String::from("investment_coin"),
                capital_denom: String::from("stable_coin"),
                capital_per_share: 100,
                initial_commitment: Some(100),
            },
            msg
        );
        assert_eq!(0, funds.len());
        assert_eq!("establish subscription", label);
        assert_eq!(
            "true",
            res.attributes
                .iter()
                .find(|attr| attr.key == "eligible")
                .unwrap()
                .value
        );
    }

    #[test]
    fn close_pending_subscriptions() {
        let mut deps = default_deps(None);
        set_pending(&mut deps.storage, vec!["sub_1"]);

        // close sub as gp
        execute(
            deps.as_mut(),
            mock_env(),
            mock_info("gp", &[]),
            HandleMsg::CloseSubscriptions {
                subscriptions: to_addresses(vec!["sub_1"]),
            },
        )
        .unwrap();

        // verify pending sub is removed
        assert_eq!(
            0,
            pending_subscriptions_read(&deps.storage)
                .load()
                .unwrap()
                .len()
        )
    }

    #[test]
    fn close_eligible_subscriptions() {
        let mut deps = default_deps(None);
        set_eligible(&mut deps.storage, vec!["sub_1"]);

        // close sub as gp
        execute(
            deps.as_mut(),
            mock_env(),
            mock_info("gp", &[]),
            HandleMsg::CloseSubscriptions {
                subscriptions: to_addresses(vec!["sub_1"]),
            },
        )
        .unwrap();

        // verify pending sub is removed
        assert_eq!(
            0,
            eligible_subscriptions_read(&deps.storage)
                .load()
                .unwrap()
                .len()
        )
    }

    #[test]
    fn close_subscriptions_accepted_no_commitment() {
        let mut deps = default_deps(None);
        set_accepted(&mut deps.storage, vec!["sub_1"]);
        asset_exchange_storage(&mut deps.storage)
            .save(
                Addr::unchecked("sub_1").as_bytes(),
                &vec![AssetExchange {
                    investment: Some(1_000),
                    commitment_in_shares: Some(-1_000),
                    capital: Some(-1_000),
                    date: None,
                }],
            )
            .unwrap();

        // close sub as gp
        execute(
            deps.as_mut(),
            mock_env(),
            mock_info("gp", &[]),
            HandleMsg::CloseSubscriptions {
                subscriptions: to_addresses(vec!["sub_1"]),
            },
        )
        .unwrap();

        // verify accepted sub is removed
        assert_eq!(
            0,
            accepted_subscriptions_read(&deps.storage)
                .load()
                .unwrap()
                .len()
        );

        // verify remove any outstanding asset exchanges
        assert!(asset_exchange_storage_read(&deps.storage)
            .may_load(Addr::unchecked("sub_1").as_bytes())
            .unwrap()
            .is_none());
    }

    #[test]
    fn close_subscriptions_accepted_commitment() {
        let mut deps = default_deps(None);
        config(&mut deps.storage)
            .save(&&State::test_default())
            .unwrap();
        set_accepted(&mut deps.storage, vec!["sub_1"]);
        deps.querier
            .base
            .update_balance(Addr::unchecked("sub_1"), coins(100, "commitment_coin"));

        // close sub as gp
        let res = execute(
            deps.as_mut(),
            mock_env(),
            mock_info("gp", &[]),
            HandleMsg::CloseSubscriptions {
                subscriptions: to_addresses(vec!["sub_1"]),
            },
        );

        // verify error
        assert!(res.is_err());
    }

    #[test]
    fn close_subscriptions_bad_actor() {
        let mut deps = default_deps(None);
        set_accepted(&mut deps.storage, vec!["sub_1"]);

        // close sub as gp
        let res = execute(
            deps.as_mut(),
            mock_env(),
            mock_info("bad_actor", &[]),
            HandleMsg::CloseSubscriptions {
                subscriptions: to_addresses(vec!["sub_1"]),
            },
        );

        assert!(res.is_err());
    }

    #[test]
    fn close_subscriptions_not_found() {
        let mut deps = default_deps(None);
        set_accepted(&mut deps.storage, vec!["sub_1"]);

        // close sub as gp
        let res = execute(
            deps.as_mut(),
            mock_env(),
            mock_info("gp", &[]),
            HandleMsg::CloseSubscriptions {
                subscriptions: to_addresses(vec!["sub_2"]),
            },
        );

        assert!(res.is_err());
    }

    #[test]
    fn upgrade_eligible_subscriptions_as_gp() {
        let mut deps = mock_sub_state();
        deps.querier.base.with_attributes("lp", &[("506c", "", "")]);
        config(&mut deps.storage)
            .save(&State::test_default())
            .unwrap();
        set_pending(&mut deps.storage, vec!["sub_1"]);

        // upgrade eligible sub as gp
        execute(
            deps.as_mut(),
            mock_env(),
            mock_info("gp", &[]),
            HandleMsg::UpdateEligibleSubscriptions {
                subscriptions: vec![Addr::unchecked("sub_1")],
            },
        )
        .unwrap();

        // assert that the sub has moved from pending review to accepted
        let res = query(deps.as_ref(), mock_env(), QueryMsg::GetState {}).unwrap();
        let state: RaiseState = from_binary(&res).unwrap();
        assert_eq!(0, state.pending_subscriptions.len());
        assert_eq!(1, state.eligible_subscriptions.len());
    }

    #[test]
    fn upgrade_eligible_subscriptions_as_admin() {
        let mut deps = mock_sub_state();
        deps.querier.base.with_attributes("lp", &[("506c", "", "")]);
        config(&mut deps.storage)
            .save(&State::test_default())
            .unwrap();
        set_pending(&mut deps.storage, vec!["sub_1"]);

        // upgrade eligible sub as admin
        execute(
            deps.as_mut(),
            mock_env(),
            mock_info("marketpalace", &[]),
            HandleMsg::UpdateEligibleSubscriptions {
                subscriptions: vec![Addr::unchecked("sub_1")],
            },
        )
        .unwrap();

        // assert that the sub has moved from pending review to accepted
        let res = query(deps.as_ref(), mock_env(), QueryMsg::GetState {}).unwrap();
        let state: RaiseState = from_binary(&res).unwrap();
        assert_eq!(0, state.pending_subscriptions.len());
        assert_eq!(1, state.eligible_subscriptions.len());
    }

    #[test]
    fn upgrade_eligible_subscriptions_bad_actor() {
        let mut deps = mock_sub_state();
        deps.querier.base.with_attributes("lp", &[("506c", "", "")]);
        config(&mut deps.storage)
            .save(&State::test_default())
            .unwrap();
        set_pending(&mut deps.storage, vec!["sub_1"]);

        // upgrade eligible sub as admin
        let res = execute(
            deps.as_mut(),
            mock_env(),
            mock_info("bad_actor", &[]),
            HandleMsg::UpdateEligibleSubscriptions {
                subscriptions: vec![Addr::unchecked("sub_1")],
            },
        );

        // assert error
        assert!(res.is_err())
    }

    #[test]
    fn accept_pending_subscription() {
        let mut deps = mock_sub_state();
        deps.querier.base.with_attributes("lp", &[("506c", "", "")]);
        config(&mut deps.storage)
            .save(&State::test_default())
            .unwrap();
        set_pending(&mut deps.storage, vec!["sub_1"]);

        // accept pending sub as gp
        execute(
            deps.as_mut(),
            mock_env(),
            mock_info("gp", &[]),
            HandleMsg::AcceptSubscriptions {
                subscriptions: vec![AcceptSubscription {
                    subscription: Addr::unchecked("sub_1"),
                    commitment_in_capital: 20_000,
                }],
            },
        )
        .unwrap();

        // assert that the sub has moved from pending review to accepted
        let res = query(deps.as_ref(), mock_env(), QueryMsg::GetState {}).unwrap();
        let state: RaiseState = from_binary(&res).unwrap();
        assert_eq!(0, state.pending_subscriptions.len());
        assert_eq!(1, state.accepted_subscriptions.len());

        // verify asset exchange exists
        assert_eq!(
            &AssetExchange {
                investment: None,
                commitment_in_shares: Some(200),
                capital: None,
                date: None,
            },
            asset_exchange_storage_read(&mut deps.storage)
                .load(Addr::unchecked("sub_1").as_bytes())
                .unwrap()
                .iter()
                .next()
                .unwrap()
        )
    }

    #[test]
    fn accept_eligible_subscription() {
        let mut deps = mock_sub_state();
        deps.querier.base.with_attributes("lp", &[("506c", "", "")]);
        config(&mut deps.storage)
            .save(&State::test_default())
            .unwrap();
        set_eligible(&mut deps.storage, vec!["sub_1"]);

        // accept pending sub as gp
        execute(
            deps.as_mut(),
            mock_env(),
            mock_info("gp", &[]),
            HandleMsg::AcceptSubscriptions {
                subscriptions: vec![AcceptSubscription {
                    subscription: Addr::unchecked("sub_1"),
                    commitment_in_capital: 20_000,
                }]
                .into_iter()
                .collect(),
            },
        )
        .unwrap();

        // assert that the sub has moved from pending review to accepted
        let res = query(deps.as_ref(), mock_env(), QueryMsg::GetState {}).unwrap();
        let state: RaiseState = from_binary(&res).unwrap();
        assert_eq!(0, state.eligible_subscriptions.len());
        assert_eq!(1, state.accepted_subscriptions.len());

        // verify asset exchange exists
        assert_eq!(
            &AssetExchange {
                investment: None,
                commitment_in_shares: Some(200),
                capital: None,
                date: None,
            },
            asset_exchange_storage_read(&mut deps.storage)
                .load(Addr::unchecked("sub_1").as_bytes())
                .unwrap()
                .iter()
                .next()
                .unwrap()
        )
    }

    #[test]
    fn accept_subscription_bad_actor() {
        let mut deps = mock_sub_state();
        set_pending(&mut deps.storage, vec!["sub_1"]);

        // accept pending sub as bad actor
        let res = execute(
            deps.as_mut(),
            mock_env(),
            mock_info("bad_actor", &[]),
            HandleMsg::AcceptSubscriptions {
                subscriptions: vec![AcceptSubscription {
                    subscription: Addr::unchecked("sub_1"),
                    commitment_in_capital: 20_000,
                }]
                .into_iter()
                .collect(),
            },
        );
        assert!(res.is_err());
    }

    #[test]
    fn accept_subscription_not_pending_or_eligible() {
        let mut deps = mock_sub_state();

        // accept pending sub as gp
        let res = execute(
            deps.as_mut(),
            mock_env(),
            mock_info("bad_actor", &[]),
            HandleMsg::AcceptSubscriptions {
                subscriptions: vec![AcceptSubscription {
                    subscription: Addr::unchecked("sub_1"),
                    commitment_in_capital: 20_000,
                }]
                .into_iter()
                .collect(),
            },
        );
        assert!(res.is_err());
    }

    #[test]
    fn accept_subscription_missing_acceptable_accreditation() {
        let mut deps = mock_sub_state();

        deps.querier.base.with_attributes("lp", &[("506c", "", "")]);

        let mut state = State::test_default();
        state.required_attestations = vec![
            vec![String::from("506c"), String::from("506b")]
                .into_iter()
                .collect(),
            vec![String::from("qp")].into_iter().collect(),
        ];
        config(&mut deps.storage).save(&state).unwrap();

        set_pending(&mut deps.storage, vec!["sub_1"]);

        // accept pending sub as gp
        let res = execute(
            deps.as_mut(),
            mock_env(),
            mock_info("bad_actor", &[]),
            HandleMsg::AcceptSubscriptions {
                subscriptions: vec![AcceptSubscription {
                    subscription: Addr::unchecked("sub_1"),
                    commitment_in_capital: 20_000,
                }]
                .into_iter()
                .collect(),
            },
        );
        assert!(res.is_err());
    }

    #[test]
    fn accept_subscription_with_bad_amount() {
        let mut deps = mock_sub_state();
        set_pending(&mut deps.storage, vec!["sub_1"]);

        // accept pending sub as gp
        let res = execute(
            deps.as_mut(),
            mock_env(),
            mock_info("gp", &[]),
            HandleMsg::AcceptSubscriptions {
                subscriptions: vec![AcceptSubscription {
                    subscription: Addr::unchecked("sub_1"),
                    commitment_in_capital: 20_001,
                }]
                .into_iter()
                .collect(),
            },
        );
        assert!(res.is_err());
    }
}<|MERGE_RESOLUTION|>--- conflicted
+++ resolved
@@ -193,29 +193,12 @@
     state: &State,
     lp: &dyn Fn() -> StdResult<Addr>,
 ) -> StdResult<()> {
-<<<<<<< HEAD
-    if state.acceptable_accreditations.is_empty() {
-=======
     if state.required_attestations.is_empty() {
->>>>>>> b1a3c333
         return Ok(());
     }
 
     let attributes: HashSet<String> = attributes(deps, &lp()?);
 
-<<<<<<< HEAD
-    if attributes
-        .intersection(&state.acceptable_accreditations)
-        .count()
-        == 0
-    {
-        Err(StdError::generic_err(
-            "subscription owner must have one of acceptable accreditations",
-        ))
-    } else {
-        Ok(())
-    }
-=======
     for acceptable in &state.required_attestations {
         if attributes.intersection(acceptable).count() == 0 {
             return Err(StdError::generic_err(
@@ -225,7 +208,6 @@
     }
 
     Ok(())
->>>>>>> b1a3c333
 }
 
 fn lp_for_sub(deps: Deps<ProvenanceQuery>, sub: &Addr) -> StdResult<Addr> {
