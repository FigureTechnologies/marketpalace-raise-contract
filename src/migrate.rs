--- conflicted
+++ resolved
@@ -18,9 +18,6 @@
 pub fn migrate(deps: DepsMut, _: Env, msg: MigrateMsg) -> ContractResponse {
     set_contract_version(deps.storage, CONTRACT_NAME, CONTRACT_VERSION)?;
 
-<<<<<<< HEAD
-    Ok(Response::default())
-=======
     let state = config_read(deps.storage).load()?;
     let existing_subs: HashSet<&Addr> = state
         .pending_review_subs
@@ -40,74 +37,4 @@
     })?;
 
     Ok(Response::default().add_messages(sub_migrations))
-}
-
-#[cfg(test)]
-mod tests {
-    use crate::state::State;
-    use crate::state::Status;
-    use crate::state::Withdrawal;
-    use cosmwasm_std::testing::mock_dependencies;
-    use cosmwasm_std::Addr;
-    use cosmwasm_storage::{singleton, singleton_read};
-    use schemars::JsonSchema;
-    use serde::{Deserialize, Serialize};
-    use std::collections::HashSet;
-
-    #[derive(Serialize, Deserialize, Clone, Debug, PartialEq, JsonSchema)]
-    pub struct OldState {
-        pub subscription_code_id: u64,
-        pub status: Status,
-        pub recovery_admin: Addr,
-        pub gp: Addr,
-        pub target: u64,
-        pub acceptable_accreditations: HashSet<String>,
-        pub other_required_tags: HashSet<String>,
-        pub commitment_denom: String,
-        pub investment_denom: String,
-        pub capital_denom: String,
-        pub capital_per_share: u64,
-        pub min_commitment: Option<u64>,
-        pub max_commitment: Option<u64>,
-        pub sequence: u16,
-        pub pending_review_subs: HashSet<Addr>,
-        pub accepted_subs: HashSet<Addr>,
-        pub issued_withdrawals: HashSet<Withdrawal>,
-    }
-
-    pub static CONFIG_KEY: &[u8] = b"config";
-
-    #[test]
-    fn read_from_old_state() {
-        let mut deps = mock_dependencies(&[]);
-
-        let old_state = OldState {
-            status: Status::Active,
-            subscription_code_id: 0,
-            recovery_admin: Addr::unchecked("marketpalace"),
-            gp: Addr::unchecked("gp"),
-            target: 1_000_000,
-            acceptable_accreditations: HashSet::new(),
-            other_required_tags: HashSet::new(),
-            commitment_denom: String::from("commitment_coin"),
-            investment_denom: String::from("investment_coin"),
-            capital_denom: String::from("stable_coin"),
-            capital_per_share: 100,
-            min_commitment: Some(10_000),
-            max_commitment: Some(100_000),
-            sequence: 0,
-            pending_review_subs: HashSet::new(),
-            accepted_subs: HashSet::new(),
-            issued_withdrawals: HashSet::new(),
-        };
-
-        singleton(&mut deps.storage, CONFIG_KEY)
-            .save(&old_state)
-            .unwrap();
-
-        singleton_read::<State>(&deps.storage, CONFIG_KEY)
-            .load()
-            .unwrap();
-    }
->>>>>>> 0b4287d7
 }